--- conflicted
+++ resolved
@@ -389,15 +389,8 @@
 @click.option("--query-limit", "-q", default=20, help="Number of query patterns per service (default: 20, max: 20)")
 @click.option("--parallel", default=3, help="Number of parallel scraping tasks")
 @click.option("--dry-run", is_flag=True, help="Show queries without running")
-<<<<<<< HEAD
 def targeted_scrape(service, category, limit, priority, query_limit, parallel, dry_run):
-=======
-@click.option("--all", "run_all", is_flag=True, help="Run all generated queries")
-@click.option("--max-queries", "-m", default=10, help="Maximum queries to run (default: 10)")
-@click.option("--parallel", "-p", default=3, help="Number of parallel scraping tasks")
-@click.option("--use-all-patterns", is_flag=True, help="Use ALL 20 search patterns instead of just 5 (uses all 4 patterns from each category: cost, optimization, technical, workarounds, bugs)")
-def targeted_scrape(service, category, limit, batch_size, dry_run, run_all, max_queries, parallel, use_all_patterns):
->>>>>>> ce714117
+
     """Run targeted searches for specific AI services."""
     show_banner()
     
@@ -412,11 +405,8 @@
         from datetime import datetime
         
         # Access outer scope variables
-<<<<<<< HEAD
         nonlocal service, category, limit, priority, query_limit, parallel, dry_run
-=======
-        nonlocal service, category, limit, batch_size, dry_run, run_all, max_queries, parallel, use_all_patterns
->>>>>>> ce714117
+
         
         # Generate targeted searches
         generator = TargetedSearchGenerator()
@@ -425,18 +415,13 @@
         if service and not category:
             # Just generate queries for the requested service - don't generate for all services first
             console.print(f"[cyan]Generating queries for {service}...[/cyan]")
-<<<<<<< HEAD
             use_all_patterns = query_limit >= 20  # Use all patterns if query_limit is 20 or more
             if use_all_patterns:
                 console.print(f"[yellow]Using ALL patterns (20 total search queries)[/yellow]")
             else:
                 console.print(f"[yellow]Using {query_limit} query patterns[/yellow]")
             queries = generator.generate_queries_for_service(service, max_queries=query_limit, use_all_patterns=use_all_patterns)
-=======
-            if use_all_patterns:
-                console.print(f"[yellow]Using ALL patterns (20 total search queries)[/yellow]")
-            queries = generator.generate_queries_for_service(service, max_queries=max_queries, use_all_patterns=use_all_patterns)
->>>>>>> ce714117
+
             
             if not queries:
                 console.print(f"[red]Could not generate queries for service: {service}[/red]")
@@ -445,11 +430,8 @@
             # Generate queries based on category or all services
             use_all_patterns = query_limit >= 20  # Use all patterns if query_limit is 20 or more
             all_queries = generator.generate_queries(
-<<<<<<< HEAD
                 max_queries=1000,  # Get all services
-=======
-                max_queries=100 if run_all else max_queries,
->>>>>>> ce714117
+
                 category_filter=category if category else None,
                 use_all_patterns=use_all_patterns
             )
